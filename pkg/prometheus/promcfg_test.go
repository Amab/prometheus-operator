--- conflicted
+++ resolved
@@ -10483,7 +10483,6 @@
 	}
 }
 
-<<<<<<< HEAD
 func TestScrapeClassAttachMetadata(t *testing.T) {
 	serviceMonitorWithNonDefaultScrapeClass := defaultServiceMonitor()
 	serviceMonitorWithNonDefaultScrapeClass.Spec.ScrapeClassName = ptr.To("test-attachmetadata-scrape-class")
@@ -10569,7 +10568,18 @@
 				tc.probes,
 				tc.scrapeConfigs,
 				&assets.StoreBuilder{},
-=======
+				nil,
+				nil,
+				nil,
+				nil,
+			)
+
+			require.NoError(t, err)
+			golden.Assert(t, string(cfg), tc.goldenFile)
+		})
+	}
+}
+
 func TestGenerateAlertmanagerConfig(t *testing.T) {
 	for _, tc := range []struct {
 		alerting *monitoringv1.AlertingSpec
@@ -10690,20 +10700,14 @@
 				nil,
 				nil,
 				assets.NewTestStoreBuilder(),
->>>>>>> 35b0f457
 				nil,
 				nil,
 				nil,
 				nil,
 			)
-<<<<<<< HEAD
-			require.NoError(t, err)
-			golden.Assert(t, string(cfg), tc.goldenFile)
-=======
 
 			require.NoError(t, err)
 			golden.Assert(t, string(cfg), tc.golden)
->>>>>>> 35b0f457
 		})
 	}
 }